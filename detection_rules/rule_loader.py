--- conflicted
+++ resolved
@@ -10,10 +10,7 @@
 import os
 import re
 from collections import OrderedDict
-<<<<<<< HEAD
 from pathlib import Path
-=======
->>>>>>> 3d4aee26
 from typing import Dict, List
 
 import click
