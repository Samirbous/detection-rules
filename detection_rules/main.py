--- conflicted
+++ resolved
@@ -20,13 +20,8 @@
 from .packaging import PACKAGE_FILE, Package, manage_versions, RELEASE_DIR
 from .rule import Rule
 from .rule_formatter import toml_write
-<<<<<<< HEAD
-from .schema import RULE_TYPES
-from .utils import clear_caches, get_path, load_rule_contents
-=======
 from .schemas import CurrentSchema
-from .utils import get_path, clear_caches
->>>>>>> d15da0ad
+from .utils import get_path, clear_caches, load_rule_contents
 
 
 RULES_DIR = get_path('rules')
