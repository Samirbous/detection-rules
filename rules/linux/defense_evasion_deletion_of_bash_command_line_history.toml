[metadata]
creation_date = "2020/05/04"
maturity = "production"
<<<<<<< HEAD
updated_date = "2020/12/09"
=======
updated_date = "2020/12/22"
>>>>>>> 1d779324

[rule]
author = ["Elastic"]
description = """
Adversaries may attempt to clear or disable the Bash command-line history in an attempt to evade detection or forensic
investigations.
"""
from = "now-9m"
index = ["auditbeat-*", "logs-endpoint.events.*"]
language = "eql"
license = "Elastic License"
name = "Tampering of Bash Command-Line History"
risk_score = 47
rule_id = "7bcbb3ac-e533-41ad-a612-d6c3bf666aba"
severity = "medium"
tags = ["Elastic", "Host", "Linux", "Threat Detection", "Defense Evasion"]
type = "eql"

query = '''
process where event.type in ("start", "process_started") and
 (
  (process.name in ("rm", "echo") and wildcard(process.args, ".bash_history", "/root/.bash_history", "/home/*/.bash_history")) or
  (process.name == "history" and process.args == "-c") or
  (process.name == "export" and process.args in ("HISTFILE=/dev/null", "HISTFILESIZE=0")) or
  (process.name == "unset" and process.args == "HISTFILE") or
  (process.name == "set" and process.args == "history" and process.args == "+o")
 )
'''


[[rule.threat]]
framework = "MITRE ATT&CK"
[[rule.threat.technique]]
id = "T1070"
name = "Indicator Removal on Host"
reference = "https://attack.mitre.org/techniques/T1070/"
[[rule.threat.technique.subtechnique]]
id = "T1070.003"
name = "Clear Command History"
reference = "https://attack.mitre.org/techniques/T1070/003/"


[rule.threat.tactic]
id = "TA0005"
name = "Defense Evasion"
reference = "https://attack.mitre.org/tactics/TA0005/"<|MERGE_RESOLUTION|>--- conflicted
+++ resolved
@@ -1,11 +1,7 @@
 [metadata]
 creation_date = "2020/05/04"
 maturity = "production"
-<<<<<<< HEAD
-updated_date = "2020/12/09"
-=======
 updated_date = "2020/12/22"
->>>>>>> 1d779324
 
 [rule]
 author = ["Elastic"]
