--- conflicted
+++ resolved
@@ -54,7 +54,6 @@
         rule_loader.reset()
 
 
-<<<<<<< HEAD
 @root.command('add-changelog')
 @click.argument('change')
 @click.option('--rule-file', '-f', required=True, type=click.File('r'), help='Specify a specific rule file')
@@ -70,7 +69,8 @@
     changelog = rule.append_changelog_entry(message=change, pull_request=pull_request, update=update)
     rule.save(as_rule=True)
     click.echo(f'Created entry:\n{json.dumps(changelog, sort_keys=True, indent=2)}')
-=======
+
+
 @root.command('generate-rules-index')
 @click.option('--query', '-q', help='Optional KQL query to limit to specific rules')
 @click.option('--overwrite', is_flag=True, help='Overwrite files in an existing folder')
@@ -103,7 +103,6 @@
     click.echo(f'{rule_count} rules included')
 
     return bulk_upload_docs, importable_rules_docs
->>>>>>> 3d4aee26
 
 
 @root.command('import-rules')
