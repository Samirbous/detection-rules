--- conflicted
+++ resolved
@@ -93,14 +93,6 @@
                 raise KeyError("Rule has duplicate name to {}".format(
                     next(r for r in rules if r.name == rule.name).path))
 
-<<<<<<< HEAD
-            if rule.parsed_query:
-                if rule.parsed_query in queries:
-                    raise KeyError("Rule has duplicate query with {}".format(
-                        next(r for r in rules if r.parsed_query == rule.parsed_query).path))
-
-                queries.append(rule.parsed_query)
-=======
             parsed_query = rule.parsed_query
             if parsed_query is not None:
                 if parsed_query in queries:
@@ -108,7 +100,6 @@
                         next(r for r in rules if r.parsed_query == parsed_query).path))
 
                 queries.append(parsed_query)
->>>>>>> 9d22970e
 
             if not re.match(FILE_PATTERN, os.path.basename(rule.path)):
                 raise ValueError(f"Rule {rule.path} does not meet rule name standard of {FILE_PATTERN}")
