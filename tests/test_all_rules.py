# Copyright Elasticsearch B.V. and/or licensed to Elasticsearch B.V. under one
# or more contributor license agreements. Licensed under the Elastic License
# 2.0; you may not use this file except in compliance with the Elastic License
# 2.0.

"""Test that all rules have valid metadata and syntax."""
import os
import re
import unittest
import warnings
from collections import defaultdict
from pathlib import Path

import eql.ast
from semver import Version

import kql
from detection_rules import attack
from detection_rules.beats import parse_beats_from_index
from detection_rules.integrations import load_integrations_schemas
from detection_rules.misc import load_current_package_version
from detection_rules.packaging import current_stack_version
from detection_rules.rule import (QueryRuleData, TOMLRuleContents,
                                  load_integrations_manifests, QueryValidator)
from detection_rules.rule_loader import FILE_PATTERN
<<<<<<< HEAD
from detection_rules.schemas import definitions
from detection_rules.utils import INTEGRATION_RULE_DIR, get_path, load_etc_dump, PatchedTemplate
=======
from detection_rules.schemas import definitions, get_stack_schemas
from detection_rules.utils import INTEGRATION_RULE_DIR, get_path, load_etc_dump
>>>>>>> 7e28b8fc
from detection_rules.version_lock import default_version_lock
from rta import get_available_tests

from .base import BaseRuleTest

PACKAGE_STACK_VERSION = Version.parse(current_stack_version(), optional_minor_and_patch=True)


class TestValidRules(BaseRuleTest):
    """Test that all detection rules load properly without duplicates."""

    def test_schema_and_dupes(self):
        """Ensure that every rule matches the schema and there are no duplicates."""
        self.assertGreaterEqual(len(self.all_rules), 1, 'No rules were loaded from rules directory!')

    def test_file_names(self):
        """Test that the file names meet the requirement."""
        file_pattern = FILE_PATTERN

        self.assertIsNone(re.match(file_pattern, 'NotValidRuleFile.toml'),
                          f'Incorrect pattern for verifying rule names: {file_pattern}')
        self.assertIsNone(re.match(file_pattern, 'still_not_a_valid_file_name.not_json'),
                          f'Incorrect pattern for verifying rule names: {file_pattern}')

        for rule in self.all_rules:
            file_name = str(rule.path.name)
            self.assertIsNotNone(re.match(file_pattern, file_name), f'Invalid file name for {rule.path}')

    def test_all_rule_queries_optimized(self):
        """Ensure that every rule query is in optimized form."""
        for rule in self.production_rules:
            if rule.contents.data.get("language") == "kql":
                source = rule.contents.data.query
                tree = kql.parse(source, optimize=False)
                optimized = tree.optimize(recursive=True)
                err_message = f'\n{self.rule_str(rule)} Query not optimized for rule\n' \
                              f'Expected: {optimized}\nActual: {source}'
                self.assertEqual(tree, optimized, err_message)

    def test_production_rules_have_rta(self):
        """Ensure that all production rules have RTAs."""
        mappings = load_etc_dump('rule-mapping.yml')
        ttp_names = sorted(get_available_tests())

        for rule in self.production_rules:
            if isinstance(rule.contents.data, QueryRuleData) and rule.id in mappings:
                matching_rta = mappings[rule.id].get('rta_name')

                self.assertIsNotNone(matching_rta, f'{self.rule_str(rule)} does not have RTAs')

                rta_name, ext = os.path.splitext(matching_rta)
                if rta_name not in ttp_names:
                    self.fail(f'{self.rule_str(rule)} references unknown RTA: {rta_name}')

    def test_duplicate_file_names(self):
        """Test that no file names are duplicated."""
        name_map = defaultdict(list)

        for rule in self.all_rules:
            name_map[rule.path.name].append(rule.path.name)

        duplicates = {name: paths for name, paths in name_map.items() if len(paths) > 1}
        if duplicates:
            self.fail(f"Found duplicated file names: {duplicates}")

    def test_rule_type_changes(self):
        """Test that a rule type did not change for a locked version"""
        default_version_lock.manage_versions(self.production_rules)


class TestThreatMappings(BaseRuleTest):
    """Test threat mapping data for rules."""

    def test_technique_deprecations(self):
        """Check for use of any ATT&CK techniques that have been deprecated."""
        replacement_map = attack.load_techniques_redirect()
        revoked = list(attack.revoked)
        deprecated = list(attack.deprecated)

        for rule in self.all_rules:
            revoked_techniques = {}
            threat_mapping = rule.contents.data.threat

            if threat_mapping:
                for entry in threat_mapping:
                    for technique in (entry.technique or []):
                        if technique.id in revoked + deprecated:
                            revoked_techniques[technique.id] = replacement_map.get(technique.id,
                                                                                   'DEPRECATED - DO NOT USE')

            if revoked_techniques:
                old_new_mapping = "\n".join(f'Actual: {k} -> Expected {v}' for k, v in revoked_techniques.items())
                self.fail(f'{self.rule_str(rule)} Using deprecated ATT&CK techniques: \n{old_new_mapping}')

    def test_tactic_to_technique_correlations(self):
        """Ensure rule threat info is properly related to a single tactic and technique."""
        for rule in self.all_rules:
            threat_mapping = rule.contents.data.threat or []
            if threat_mapping:
                for entry in threat_mapping:
                    tactic = entry.tactic
                    techniques = entry.technique or []

                    mismatched = [t.id for t in techniques if t.id not in attack.matrix[tactic.name]]
                    if mismatched:
                        self.fail(f'mismatched ATT&CK techniques for rule: {self.rule_str(rule)} '
                                  f'{", ".join(mismatched)} not under: {tactic["name"]}')

                    # tactic
                    expected_tactic = attack.tactics_map[tactic.name]
                    self.assertEqual(expected_tactic, tactic.id,
                                     f'ATT&CK tactic mapping error for rule: {self.rule_str(rule)}\n'
                                     f'expected:  {expected_tactic} for {tactic.name}\n'
                                     f'actual: {tactic.id}')

                    tactic_reference_id = tactic.reference.rstrip('/').split('/')[-1]
                    self.assertEqual(tactic.id, tactic_reference_id,
                                     f'ATT&CK tactic mapping error for rule: {self.rule_str(rule)}\n'
                                     f'tactic ID {tactic.id} does not match the reference URL ID '
                                     f'{tactic.reference}')

                    # techniques
                    for technique in techniques:
                        expected_technique = attack.technique_lookup[technique.id]['name']
                        self.assertEqual(expected_technique, technique.name,
                                         f'ATT&CK technique mapping error for rule: {self.rule_str(rule)}\n'
                                         f'expected: {expected_technique} for {technique.id}\n'
                                         f'actual: {technique.name}')

                        technique_reference_id = technique.reference.rstrip('/').split('/')[-1]
                        self.assertEqual(technique.id, technique_reference_id,
                                         f'ATT&CK technique mapping error for rule: {self.rule_str(rule)}\n'
                                         f'technique ID {technique.id} does not match the reference URL ID '
                                         f'{technique.reference}')

                        # sub-techniques
                        sub_techniques = technique.subtechnique or []
                        if sub_techniques:
                            for sub_technique in sub_techniques:
                                expected_sub_technique = attack.technique_lookup[sub_technique.id]['name']
                                self.assertEqual(expected_sub_technique, sub_technique.name,
                                                 f'ATT&CK sub-technique mapping error for rule: {self.rule_str(rule)}\n'
                                                 f'expected: {expected_sub_technique} for {sub_technique.id}\n'
                                                 f'actual: {sub_technique.name}')

                                sub_technique_reference_id = '.'.join(
                                    sub_technique.reference.rstrip('/').split('/')[-2:])
                                self.assertEqual(sub_technique.id, sub_technique_reference_id,
                                                 f'ATT&CK sub-technique mapping error for rule: {self.rule_str(rule)}\n'
                                                 f'sub-technique ID {sub_technique.id} does not match the reference URL ID '  # noqa: E501
                                                 f'{sub_technique.reference}')

    def test_duplicated_tactics(self):
        """Check that a tactic is only defined once."""
        for rule in self.all_rules:
            threat_mapping = rule.contents.data.threat
            tactics = [t.tactic.name for t in threat_mapping or []]
            duplicates = sorted(set(t for t in tactics if tactics.count(t) > 1))

            if duplicates:
                self.fail(f'{self.rule_str(rule)} duplicate tactics defined for {duplicates}. '
                          f'Flatten to a single entry per tactic')


class TestRuleTags(BaseRuleTest):
    """Test tags data for rules."""

    def test_casing_and_spacing(self):
        """Ensure consistent and expected casing for controlled tags."""

        expected_tags = [
            'APM', 'AWS', 'Asset Visibility', 'Azure', 'Configuration Audit', 'Continuous Monitoring',
            'Data Protection', 'Elastic', 'Elastic Endgame', 'Endpoint Security', 'GCP', 'Identity and Access',
            'Investigation Guide', 'Linux', 'Logging', 'ML', 'macOS', 'Monitoring', 'Network', 'Okta', 'Packetbeat',
            'Post-Execution', 'SecOps', 'Windows'
        ]
        expected_case = {t.casefold(): t for t in expected_tags}

        for rule in self.all_rules:
            rule_tags = rule.contents.data.tags

            if rule_tags:
                invalid_tags = {t: expected_case[t.casefold()] for t in rule_tags
                                if t.casefold() in list(expected_case) and t != expected_case[t.casefold()]}

                if invalid_tags:
                    error_msg = f'{self.rule_str(rule)} Invalid casing for expected tags\n'
                    error_msg += f'Actual tags: {", ".join(invalid_tags)}\n'
                    error_msg += f'Expected tags: {", ".join(invalid_tags.values())}'
                    self.fail(error_msg)

    def test_required_tags(self):
        """Test that expected tags are present within rules."""
        # indexes considered; only those with obvious relationships included
        # 'apm-*-transaction*', 'traces-apm*', 'auditbeat-*', 'endgame-*', 'filebeat-*', 'logs-*', 'logs-aws*',
        # 'logs-endpoint.alerts-*', 'logs-endpoint.events.*', 'logs-okta*', 'packetbeat-*', 'winlogbeat-*'

        required_tags_map = {
            'apm-*-transaction*': {'all': ['APM']},
            'traces-apm*': {'all': ['APM']},
            'auditbeat-*': {'any': ['Windows', 'macOS', 'Linux']},
            'endgame-*': {'all': ['Elastic Endgame']},
            'logs-aws*': {'all': ['AWS']},
            'logs-endpoint.alerts-*': {'all': ['Endpoint Security']},
            'logs-endpoint.events.*': {'any': ['Windows', 'macOS', 'Linux', 'Host']},
            'logs-okta*': {'all': ['Okta']},
            'logs-windows.*': {'all': ['Windows']},
            'packetbeat-*': {'all': ['Network']},
            'winlogbeat-*': {'all': ['Windows']}
        }

        for rule in self.all_rules:
            rule_tags = rule.contents.data.tags
            error_msg = f'{self.rule_str(rule)} Missing tags:\nActual tags: {", ".join(rule_tags)}'

            consolidated_optional_tags = []
            is_missing_any_tags = False
            missing_required_tags = set()

            if 'Elastic' not in rule_tags:
                missing_required_tags.add('Elastic')

            if isinstance(rule.contents.data, QueryRuleData):
                for index in rule.contents.data.index:
                    expected_tags = required_tags_map.get(index, {})
                    expected_all = expected_tags.get('all', [])
                    expected_any = expected_tags.get('any', [])

                    existing_any_tags = [t for t in rule_tags if t in expected_any]
                    if expected_any:
                        # consolidate optional any tags which are not in use
                        consolidated_optional_tags.extend(t for t in expected_any if t not in existing_any_tags)

                    missing_required_tags.update(set(expected_all).difference(set(rule_tags)))
                    is_missing_any_tags = expected_any and not set(expected_any) & set(existing_any_tags)

            consolidated_optional_tags = [t for t in consolidated_optional_tags if t not in missing_required_tags]
            error_msg += f'\nMissing all of: {", ".join(missing_required_tags)}' if missing_required_tags else ''
            error_msg += f'\nMissing any of: {", " .join(consolidated_optional_tags)}' if is_missing_any_tags else ''

            if missing_required_tags or is_missing_any_tags:
                self.fail(error_msg)

    def test_primary_tactic_as_tag(self):
        from detection_rules.attack import tactics

        invalid = []
        tactics = set(tactics)

        for rule in self.all_rules:
            rule_tags = rule.contents.data.tags

            if 'Continuous Monitoring' in rule_tags or rule.contents.data.type == 'machine_learning':
                continue

            threat = rule.contents.data.threat
            if threat:
                missing = []
                threat_tactic_names = [e.tactic.name for e in threat]
                primary_tactic = threat_tactic_names[0]

                if 'Threat Detection' not in rule_tags:
                    missing.append('Threat Detection')

                # missing primary tactic
                if primary_tactic not in rule.contents.data.tags:
                    missing.append(primary_tactic)

                # listed tactic that is not in threat mapping
                tag_tactics = set(rule_tags).intersection(tactics)
                missing_from_threat = list(tag_tactics.difference(threat_tactic_names))

                if missing or missing_from_threat:
                    err_msg = self.rule_str(rule)
                    if missing:
                        err_msg += f'\n    expected: {missing}'
                    if missing_from_threat:
                        err_msg += f'\n    unexpected (or missing from threat mapping): {missing_from_threat}'

                    invalid.append(err_msg)

        if invalid:
            err_msg = '\n'.join(invalid)
            self.fail(f'Rules with misaligned tags and tactics:\n{err_msg}')


class TestRuleTimelines(BaseRuleTest):
    """Test timelines in rules are valid."""

    def test_timeline_has_title(self):
        """Ensure rules with timelines have a corresponding title."""
        from detection_rules.schemas.definitions import TIMELINE_TEMPLATES

        for rule in self.all_rules:
            timeline_id = rule.contents.data.timeline_id
            timeline_title = rule.contents.data.timeline_title

            if (timeline_title or timeline_id) and not (timeline_title and timeline_id):
                missing_err = f'{self.rule_str(rule)} timeline "title" and "id" required when timelines are defined'
                self.fail(missing_err)

            if timeline_id:
                unknown_id = f'{self.rule_str(rule)} Unknown timeline_id: {timeline_id}.'
                unknown_id += f' replace with {", ".join(TIMELINE_TEMPLATES)} ' \
                              f'or update this unit test with acceptable ids'
                self.assertIn(timeline_id, list(TIMELINE_TEMPLATES), unknown_id)

                unknown_title = f'{self.rule_str(rule)} unknown timeline_title: {timeline_title}'
                unknown_title += f' replace with {", ".join(TIMELINE_TEMPLATES.values())}'
                unknown_title += ' or update this unit test with acceptable titles'
                self.assertEqual(timeline_title, TIMELINE_TEMPLATES[timeline_id], unknown_title)


class TestRuleFiles(BaseRuleTest):
    """Test the expected file names."""

    def test_rule_file_name_tactic(self):
        """Test to ensure rule files have the primary tactic prepended to the filename."""
        bad_name_rules = []

        for rule in self.all_rules:
            rule_path = rule.path.resolve()
            filename = rule_path.name

            # machine learning jobs should be in rules/ml or rules/integrations/<name>
            if rule.contents.data.type == definitions.MACHINE_LEARNING:
                continue

            threat = rule.contents.data.threat
            authors = rule.contents.data.author

            if threat and 'Elastic' in authors:
                primary_tactic = threat[0].tactic.name
                tactic_str = primary_tactic.lower().replace(' ', '_')

                if tactic_str != filename[:len(tactic_str)]:
                    bad_name_rules.append(f'{rule.id} - {Path(rule.path).name} -> expected: {tactic_str}')

        if bad_name_rules:
            error_msg = 'filename does not start with the primary tactic - update the tactic or the rule filename'
            rule_err_str = '\n'.join(bad_name_rules)
            self.fail(f'{error_msg}:\n{rule_err_str}')


class TestRuleMetadata(BaseRuleTest):
    """Test the metadata of rules."""

    def test_updated_date_newer_than_creation(self):
        """Test that the updated_date is newer than the creation date."""
        invalid = []

        for rule in self.all_rules:
            created = rule.contents.metadata.creation_date.split('/')
            updated = rule.contents.metadata.updated_date.split('/')
            if updated < created:
                invalid.append(rule)

        if invalid:
            rules_str = '\n '.join(self.rule_str(r, trailer=None) for r in invalid)
            err_msg = f'The following rules have an updated_date older than the creation_date\n {rules_str}'
            self.fail(err_msg)

    def test_deprecated_rules(self):
        """Test that deprecated rules are properly handled."""
        versions = default_version_lock.version_lock
        deprecations = load_etc_dump('deprecated_rules.json')
        deprecated_rules = {}
        rules_path = get_path('rules')
        deprecated_path = get_path("rules", "_deprecated")

        misplaced_rules = [r for r in self.all_rules
                           if r.path.relative_to(rules_path).parts[-2] == '_deprecated' and  # noqa: W504
                           r.contents.metadata.maturity != 'deprecated']
        misplaced = '\n'.join(f'{self.rule_str(r)} {r.contents.metadata.maturity}' for r in misplaced_rules)
        err_str = f'The following rules are stored in {deprecated_path} but are not marked as deprecated:\n{misplaced}'
        self.assertListEqual(misplaced_rules, [], err_str)

        for rule in self.deprecated_rules:
            meta = rule.contents.metadata

            deprecated_rules[rule.id] = rule
            err_msg = f'{self.rule_str(rule)} cannot be deprecated if it has not been version locked. ' \
                      f'Convert to `development` or delete the rule file instead'
            self.assertIn(rule.id, versions, err_msg)

            rule_path = rule.path.relative_to(rules_path)
            err_msg = f'{self.rule_str(rule)} deprecated rules should be stored in ' \
                      f'"{deprecated_path}" folder'
            self.assertEqual('_deprecated', rule_path.parts[-2], err_msg)

            err_msg = f'{self.rule_str(rule)} missing deprecation date'
            self.assertIsNotNone(meta['deprecation_date'], err_msg)

            err_msg = f'{self.rule_str(rule)} deprecation_date and updated_date should match'
            self.assertEqual(meta['deprecation_date'], meta['updated_date'], err_msg)

        # skip this so the lock file can be shared across branches
        #
        # missing_rules = sorted(set(versions).difference(set(self.rule_lookup)))
        # missing_rule_strings = '\n '.join(f'{r} - {versions[r]["rule_name"]}' for r in missing_rules)
        # err_msg = f'Deprecated rules should not be removed, but moved to the rules/_deprecated folder instead. ' \
        #           f'The following rules have been version locked and are missing. ' \
        #           f'Re-add to the deprecated folder and update maturity to "deprecated": \n {missing_rule_strings}'
        # self.assertEqual([], missing_rules, err_msg)

        for rule_id, entry in deprecations.items():
            # if a rule is deprecated and not backported in order to keep the rule active in older branches, then it
            # will exist in the deprecated_rules.json file and not be in the _deprecated folder - this is expected.
            # However, that should not occur except by exception - the proper way to handle this situation is to
            # "fork" the existing rule by adding a new min_stack_version.
            if PACKAGE_STACK_VERSION < Version.parse(entry['stack_version'], optional_minor_and_patch=True):
                continue

            rule_str = f'{rule_id} - {entry["rule_name"]} ->'
            self.assertIn(rule_id, deprecated_rules, f'{rule_str} is logged in "deprecated_rules.json" but is missing')

    @unittest.skipIf(PACKAGE_STACK_VERSION < Version.parse("8.3.0"),
                     "Test only applicable to 8.3+ stacks regarding related integrations build time field.")
    def test_integration_tag(self):
        """Test integration rules defined by metadata tag."""
        failures = []
        non_dataset_packages = definitions.NON_DATASET_PACKAGES + ["winlog"]

        packages_manifest = load_integrations_manifests()
        valid_integration_folders = [p.name for p in list(Path(INTEGRATION_RULE_DIR).glob("*")) if p.name != 'endpoint']

        for rule in self.production_rules:
            if isinstance(rule.contents.data, QueryRuleData) and rule.contents.data.language != 'lucene':
                rule_integrations = rule.contents.metadata.get('integration') or []
                rule_integrations = [rule_integrations] if isinstance(rule_integrations, str) else rule_integrations
                data = rule.contents.data
                meta = rule.contents.metadata
                package_integrations = TOMLRuleContents.get_packaged_integrations(data, meta, packages_manifest)
                package_integrations_list = list(set([integration["package"] for integration in package_integrations]))
                indices = data.get('index')
                for rule_integration in rule_integrations:

                    # checks if the rule path matches the intended integration
                    if rule_integration in valid_integration_folders:
                        if rule.path.parent.name not in rule_integrations:
                            err_msg = f'{self.rule_str(rule)} {rule_integration} tag, path is {rule.path.parent.name}'
                            failures.append(err_msg)

                    # checks if an index pattern exists if the package integration tag exists
                    integration_string = "|".join(indices)
                    if not re.search(rule_integration, integration_string):
                        if rule_integration == "windows" and re.search("winlog", integration_string):
                            continue
                        err_msg = f'{self.rule_str(rule)} {rule_integration} tag, index pattern missing.'
                        failures.append(err_msg)

                # checks if event.dataset exists in query object and a tag exists in metadata
                # checks if metadata tag matches from a list of integrations in EPR
                if package_integrations and sorted(rule_integrations) != sorted(package_integrations_list):
                    err_msg = f'{self.rule_str(rule)} integration tags: {rule_integrations} != ' \
                              f'package integrations: {package_integrations_list}'
                    failures.append(err_msg)
                else:
                    # checks if rule has index pattern integration and the integration tag exists
                    # ignore the External Alerts rule, Threat Indicator Matching Rules, Guided onboarding
                    ignore_ids = [
                        "eb079c62-4481-4d6e-9643-3ca499df7aaa",
                        "699e9fdb-b77c-4c01-995c-1c15019b9c43",
                        "0c9a14d9-d65d-486f-9b5b-91e4e6b22bd0",
                        "a198fbbd-9413-45ec-a269-47ae4ccf59ce"
                    ]
                    if any([re.search("|".join(non_dataset_packages), i, re.IGNORECASE)
                            for i in rule.contents.data.index]):
                        if not rule.contents.metadata.integration and rule.id not in ignore_ids:
                            err_msg = f'substrings {non_dataset_packages} found in '\
                                      f'{self.rule_str(rule)} rule index patterns are {rule.contents.data.index},' \
                                      f'but no integration tag found'
                            failures.append(err_msg)

        if failures:
            err_msg = """
                The following rules have missing or invalid integrations tags.
                Try updating the integrations manifest file:
                    - `python -m detection_rules dev integrations build-manifests`\n
                """
            self.fail(err_msg + '\n'.join(failures))


class TestIntegrationRules(BaseRuleTest):
    """Test integration rules."""

    @unittest.skip("8.3+ Stacks Have Related Integrations Feature")
    def test_integration_guide(self):
        """Test that rules which require a config note are using standard verbiage."""
        config = '## Setup\n\n'
        beats_integration_pattern = config + 'The {} Fleet integration, Filebeat module, or similarly ' \
                                             'structured data is required to be compatible with this rule.'
        render = beats_integration_pattern.format
        integration_notes = {
            'aws': render('AWS'),
            'azure': render('Azure'),
            'cyberarkpas': render('CyberArk Privileged Access Security (PAS)'),
            'gcp': render('GCP'),
            'google_workspace': render('Google Workspace'),
            'o365': render('Office 365 Logs'),
            'okta': render('Okta'),
        }

        for rule in self.all_rules:
            integration = rule.contents.metadata.integration
            note_str = integration_notes.get(integration)

            if note_str:
                self.assert_(rule.contents.data.note, f'{self.rule_str(rule)} note required for config information')

                if note_str not in rule.contents.data.note:
                    self.fail(f'{self.rule_str(rule)} expected {integration} config missing\n\n'
                              f'Expected: {note_str}\n\n'
                              f'Actual: {rule.contents.data.note}')

    def test_rule_demotions(self):
        """Test to ensure a locked rule is not dropped to development, only deprecated"""
        versions = default_version_lock.version_lock
        failures = []

        for rule in self.all_rules:
            if rule.id in versions and rule.contents.metadata.maturity not in ('production', 'deprecated'):
                err_msg = f'{self.rule_str(rule)} a version locked rule can only go from production to deprecated\n'
                err_msg += f'Actual: {rule.contents.metadata.maturity}'
                failures.append(err_msg)

        if failures:
            err_msg = '\n'.join(failures)
            self.fail(f'The following rules have been improperly demoted:\n{err_msg}')

    def test_all_min_stack_rules_have_comment(self):
        failures = []

        for rule in self.all_rules:
            if rule.contents.metadata.min_stack_version and not rule.contents.metadata.min_stack_comments:
                failures.append(f'{self.rule_str(rule)} missing `metadata.min_stack_comments`. min_stack_version: '
                                f'{rule.contents.metadata.min_stack_version}')

        if failures:
            err_msg = '\n'.join(failures)
            self.fail(f'The following ({len(failures)}) rules have a `min_stack_version` defined but missing comments:'
                      f'\n{err_msg}')


class TestRuleTiming(BaseRuleTest):
    """Test rule timing and timestamps."""

    def test_event_override(self):
        """Test that timestamp_override is properly applied to rules."""
        # kql: always require (fallback to @timestamp enabled)
        # eql:
        #   sequences: never
        #   min_stack_version < 8.2: only where event.ingested defined (no beats) or add config to update pipeline
        #   min_stack_version >= 8.2: any - fallback to @timestamp enabled https://github.com/elastic/kibana/pull/127989

        errors = {
            'query': {
                'errors': [],
                'msg': 'should have the `timestamp_override` set to `event.ingested`'
            },
            'eql_sq': {
                'errors': [],
                'msg': 'cannot have the `timestamp_override` set to `event.ingested` because it uses a sequence'
            },
            'lt_82_eql': {
                'errors': [],
                'msg': 'should have the `timestamp_override` set to `event.ingested`'
            },
            'lt_82_eql_beats': {
                'errors': [],
                'msg': ('eql rules include beats indexes. Non-elastic-agent indexes do not add the `event.ingested` '
                        'field and there is no default fallback to @timestamp for EQL rules <8.2, so the override '
                        'should be removed or a config entry included to manually add it in a custom pipeline')
            },
            'gte_82_eql': {
                'errors': [],
                'msg': ('should have the `timestamp_override` set to `event.ingested` - default fallback to '
                        '@timestamp was added in 8.2')
            }
        }

        pipeline_config = ('If enabling an EQL rule on a non-elastic-agent index (such as beats) for versions '
                           '<8.2, events will not define `event.ingested` and default fallback for EQL rules '
                           'was not added until 8.2, so you will need to add a custom pipeline to populate '
                           '`event.ingested` to @timestamp for this rule to work.')

        for rule in self.all_rules:
            if rule.contents.data.type not in ('eql', 'query'):
                continue
            if isinstance(rule.contents.data, QueryRuleData) and 'endgame-*' in rule.contents.data.index:
                continue

            has_event_ingested = rule.contents.data.timestamp_override == 'event.ingested'
            indexes = rule.contents.data.get('index', [])
            beats_indexes = parse_beats_from_index(indexes)
            min_stack_is_less_than_82 = Version.parse(rule.contents.metadata.min_stack_version or '7.13.0',
                                                      optional_minor_and_patch=True) < Version.parse("8.2.0")
            config = rule.contents.data.get('note') or ''
            rule_str = self.rule_str(rule, trailer=None)

            if rule.contents.data.type == 'query':
                if not has_event_ingested:
                    errors['query']['errors'].append(rule_str)
            # eql rules depends
            elif rule.contents.data.type == 'eql':
                if rule.contents.data.is_sequence:
                    if has_event_ingested:
                        errors['eql_sq']['errors'].append(rule_str)
                else:
                    if min_stack_is_less_than_82:
                        if not beats_indexes and not has_event_ingested:
                            errors['lt_82_eql']['errors'].append(rule_str)
                        elif beats_indexes and has_event_ingested and pipeline_config not in config:
                            errors['lt_82_eql_beats']['errors'].append(rule_str)
                    else:
                        if not has_event_ingested:
                            errors['gte_82_eql']['errors'].append(rule_str)

        if any([v['errors'] for k, v in errors.items()]):
            err_strings = ['errors with `timestamp_override = "event.ingested"`']
            for _, errors_by_type in errors.items():
                type_errors = errors_by_type['errors']
                if not type_errors:
                    continue
                err_strings.append(f'({len(type_errors)}) {errors_by_type["msg"]}')
                err_strings.extend([f'  - {e}' for e in type_errors])
            self.fail('\n'.join(err_strings))

    def test_required_lookback(self):
        """Ensure endpoint rules have the proper lookback time."""
        long_indexes = {'logs-endpoint.events.*'}
        missing = []

        for rule in self.all_rules:
            contents = rule.contents

            if isinstance(contents.data, QueryRuleData):
                if set(getattr(contents.data, "index", None) or []) & long_indexes and not contents.data.from_:
                    missing.append(rule)

        if missing:
            rules_str = '\n '.join(self.rule_str(r, trailer=None) for r in missing)
            err_msg = f'The following rules should have a longer `from` defined, due to indexes used\n {rules_str}'
            self.fail(err_msg)

    def test_eql_lookback(self):
        """Ensure EQL rules lookback => max_span, when defined."""
        unknowns = []
        invalids = []
        ten_minutes = 10 * 60 * 1000

        for rule in self.all_rules:
            if rule.contents.data.type == 'eql' and rule.contents.data.max_span:
                if rule.contents.data.look_back == 'unknown':
                    unknowns.append(self.rule_str(rule, trailer=None))
                else:
                    look_back = rule.contents.data.look_back
                    max_span = rule.contents.data.max_span
                    expected = look_back + ten_minutes

                    if expected < max_span:
                        invalids.append(f'{self.rule_str(rule)} lookback: {look_back}, maxspan: {max_span}, '
                                        f'expected: >={expected}')

        if unknowns:
            warn_str = '\n'.join(unknowns)
            warnings.warn(f'Unable to determine lookbacks for the following rules:\n{warn_str}')

        if invalids:
            invalids_str = '\n'.join(invalids)
            self.fail(f'The following rules have longer max_spans than lookbacks:\n{invalids_str}')

    def test_eql_interval_to_maxspan(self):
        """Check the ratio of interval to maxspan for eql rules."""
        invalids = []
        five_minutes = 5 * 60 * 1000

        for rule in self.all_rules:
            if rule.contents.data.type == 'eql':
                interval = rule.contents.data.interval or five_minutes
                maxspan = rule.contents.data.max_span
                ratio = rule.contents.data.interval_ratio

                # we want to test for at least a ratio of: interval >= 1/2 maxspan
                # but we only want to make an exception and cap the ratio at 5m interval (2.5m maxspan)
                if maxspan and maxspan > (five_minutes / 2) and ratio and ratio < .5:
                    expected = maxspan // 2
                    err_msg = f'{self.rule_str(rule)} interval: {interval}, maxspan: {maxspan}, expected: >={expected}'
                    invalids.append(err_msg)

        if invalids:
            invalids_str = '\n'.join(invalids)
            self.fail(f'The following rules have intervals too short for their given max_spans (ms):\n{invalids_str}')


class TestLicense(BaseRuleTest):
    """Test rule license."""

    def test_elastic_license_only_v2(self):
        """Test to ensure that production rules with the elastic license are only v2."""
        for rule in self.production_rules:
            rule_license = rule.contents.data.license
            if 'elastic license' in rule_license.lower():
                err_msg = f'{self.rule_str(rule)} If Elastic License is used, only v2 should be used'
                self.assertEqual(rule_license, 'Elastic License v2', err_msg)


class TestIncompatibleFields(BaseRuleTest):
    """Test stack restricted fields do not backport beyond allowable limits."""

    def test_rule_backports_for_restricted_fields(self):
        """Test that stack restricted fields will not backport to older rule versions."""
        invalid_rules = []

        for rule in self.all_rules:
            invalid = rule.contents.check_restricted_fields_compatibility()
            if invalid:
                invalid_rules.append(f'{self.rule_str(rule)} {invalid}')

        if invalid_rules:
            invalid_str = '\n'.join(invalid_rules)
            err_msg = 'The following rules have min_stack_versions lower than allowed for restricted fields:\n'
            err_msg += invalid_str
            self.fail(err_msg)


class TestBuildTimeFields(BaseRuleTest):
    """Test validity of build-time fields."""

    def test_build_fields_min_stack(self):
        """Test that newly introduced build-time fields for a min_stack for applicable rules."""
        current_stack_ver = PACKAGE_STACK_VERSION
        invalids = []

        for rule in self.production_rules:
            min_stack = rule.contents.metadata.min_stack_version
            build_fields = rule.contents.data.get_build_fields()

            errors = []
            for build_field, field_versions in build_fields.items():
                start_ver, end_ver = field_versions
                if start_ver is not None and current_stack_ver >= start_ver:
                    if min_stack is None or not Version.parse(min_stack) >= start_ver:
                        errors.append(f'{build_field} >= {start_ver}')

            if errors:
                err_str = ', '.join(errors)
                invalids.append(f'{self.rule_str(rule)} uses a rule type with build fields requiring min_stack_versions'
                                f' to be set: {err_str}')

            if invalids:
                self.fail(invalids)


class TestRiskScoreMismatch(BaseRuleTest):
    """Test that severity and risk_score fields contain corresponding values"""

    def test_rule_risk_score_severity_mismatch(self):
        invalid_list = []
        risk_severity = {
            "critical": 99,
            "high": 73,
            "medium": 47,
            "low": 21,
        }
        for rule in self.all_rules:
            severity = rule.contents.data.severity
            risk_score = rule.contents.data.risk_score
            if risk_severity[severity] != risk_score:
                invalid_list.append(f'{self.rule_str(rule)} Severity: {severity}, Risk Score: {risk_score}')

        if invalid_list:
            invalid_str = '\n'.join(invalid_list)
            err_msg = 'The following rules have mismatches between Severity and Risk Score field values:\n'
            err_msg += invalid_str
            self.fail(err_msg)


class TestEndpointQuery(BaseRuleTest):
    """Test endpoint-specific rules."""

    @unittest.skipIf(PACKAGE_STACK_VERSION < Version.parse("8.3.0"),
                     "Test only applicable to 8.3+ stacks since query updates are min_stacked at 8.3.0")
    def test_os_and_platform_in_query(self):
        """Test that all endpoint rules have an os defined and linux includes platform."""
        for rule in self.production_rules:
            if not rule.contents.data.get('language') in ('eql', 'kuery'):
                continue
            if rule.path.parent.name not in ('windows', 'macos', 'linux'):
                # skip cross-platform for now
                continue

            ast = rule.contents.data.ast
            fields = [str(f) for f in ast if isinstance(f, (kql.ast.Field, eql.ast.Field))]

            err_msg = f'{self.rule_str(rule)} missing required field for endpoint rule'
            self.assertIn('host.os.type', fields, err_msg)

            # going to bypass this for now
            # if rule.path.parent.name == 'linux':
            #     err_msg = f'{self.rule_str(rule)} missing required field for linux endpoint rule'
            #     self.assertIn('host.os.platform', fields, err_msg)


<<<<<<< HEAD
class TestNoteMarkdownPlugins(BaseRuleTest):
    """Test if a guide containing Osquery Plugin syntax contains the version note."""

    def test_note_has_osquery_warning(self):
        """Test that all rules with osquery entries have the default notification of stack compatibility."""
        osquery_note_pattern = ('> **Note**:\n> This investigation guide uses the [Osquery Markdown Plugin]'
                                '(https://www.elastic.co/guide/en/security/master/invest-guide-run-osquery.html) '
                                'introduced in Elastic Stack version 8.5.0. Older Elastic Stack versions will display '
                                'unrendered Markdown in this guide.')

        for rule in self.production_rules.rules:
            if not rule.contents.get('transform'):
                continue
            osquery = rule.contents.transform.get('osquery')
            if osquery and osquery_note_pattern not in rule.contents.data.note:
                self.fail(f'{self.rule_str(rule)} Investigation guides using the Osquery Markdown must contain '
                          f'the following note:\n{osquery_note_pattern}')

    def test_plugin_placeholders_match_entries(self):
        """Test that the number of plugin entries match their respective placeholders in note."""
        for rule in self.production_rules.rules:
            has_transform = rule.contents.get('transform') is not None
            has_note = rule.contents.data.get('note') is not None

            if has_transform and not has_note:
                self.fail(f'{self.rule_str(rule)} transformed defined with no note')
            elif not has_transform:
                continue

            transform = rule.contents.transform
            transform_counts = {plugin: len(entries) for plugin, entries in transform.to_dict().items()}
            note = rule.contents.data.note
            self.assertIsNotNone(note)
            note_template = PatchedTemplate(note)

            note_counts = defaultdict(int)
            for identifier in note_template.get_identifiers():
                # "$" is used for other things, so this verifies the pattern of a trailing "_" followed by ints
                if '_' not in identifier:
                    continue
                dash_index = identifier.rindex('_')
                if dash_index == len(identifier) or not identifier[dash_index + 1:].isdigit():
                    continue

                plugin, _ = identifier.split('_')
                if plugin in transform_counts:
                    note_counts[plugin] += 1

            err_msg = f'{self.rule_str(rule)} plugin entry count mismatch between transform and note'
            self.assertDictEqual(transform_counts, note_counts, err_msg)

    def test_if_plugins_explicitly_defined(self):
        """Check if plugins are explicitly defined with the pattern in note vs using transform."""
        for rule in self.production_rules.rules:
            note = rule.contents.data.get('note')
            if note is not None:
                results = re.search(r'(!{osquery|!{insight)', note, re.I | re.M)
                err_msg = f'{self.rule_str(rule)} investigation guide plugin pattern detected! Use Transform'
                self.assertIsNone(results, err_msg)
=======
class TestAlertSuppression(BaseRuleTest):
    """Test rule alert suppression."""

    @unittest.skipIf(PACKAGE_STACK_VERSION < Version.parse("8.6.0"),
                     "Test only applicable to 8.6+ stacks for rule alert suppression feature.")
    def test_group_length(self):
        """Test to ensure the rule alert suppression group_by does not exceed 3 elements."""
        for rule in self.production_rules:
            if rule.contents.data.alert_suppression:
                group_length = len(rule.contents.data.alert_suppression.group_by)
                if group_length > 3:
                    self.fail(f'{self.rule_str(rule)} has rule alert suppression with more than 3 elements.')

    @unittest.skipIf(PACKAGE_STACK_VERSION < Version.parse("8.6.0"),
                     "Test only applicable to 8.6+ stacks for rule alert suppression feature.")
    def test_group_field_in_schemas(self):
        """Test to ensure the fields are defined is in ECS/Beats/Integrations schema."""
        for rule in self.production_rules:
            if rule.contents.data.alert_suppression:
                group_by_fields = rule.contents.data.alert_suppression.group_by
                min_stack_version = rule.contents.metadata.get("min_stack_version")
                if min_stack_version is None:
                    min_stack_version = Version.parse(load_current_package_version(), optional_minor_and_patch=True)
                else:
                    min_stack_version = Version.parse(min_stack_version)
                integration_tag = rule.contents.metadata.get("integration")
                ecs_version = get_stack_schemas()[str(min_stack_version)]['ecs']
                beats_version = get_stack_schemas()[str(min_stack_version)]['beats']
                queryvalidator = QueryValidator(rule.contents.data.query)
                _, _, schema = queryvalidator.get_beats_schema([], beats_version, ecs_version)
                if integration_tag:
                    # if integration tag exists in rule, append integration schema to existing schema
                    # grabs the latest
                    integration_schemas = load_integrations_schemas()
                    for ints in integration_tag:
                        integration_schema = integration_schemas[ints]
                        int_schema = integration_schema[list(integration_schema.keys())[-1]]
                        for data_source in int_schema.keys():
                            schema.update(**int_schema[data_source])
                for fld in group_by_fields:
                    if fld not in schema.keys():
                        self.fail(f"{self.rule_str(rule)} alert suppression field {fld} not \
                            found in ECS, Beats, or non-ecs schemas")

    @unittest.skipIf(PACKAGE_STACK_VERSION < Version.parse("8.6.0"),
                     "Test only applicable to 8.6+ stacks for rule alert suppression feature.")
    def test_stack_version(self):
        """Test to ensure the stack version is 8.6+"""
        for rule in self.production_rules:
            if rule.contents.data.alert_suppression:
                per_time = rule.contents.data.alert_suppression.get("duration", None)
                min_stack_version = rule.contents.metadata.get("min_stack_version")
                if min_stack_version is None:
                    min_stack_version = Version.parse(load_current_package_version(), optional_minor_and_patch=True)
                else:
                    min_stack_version = Version.parse(min_stack_version)
                if not per_time and min_stack_version < Version.parse("8.6.0"):
                    self.fail(f'{self.rule_str(rule)} has rule alert suppression but \
                        min_stack is not 8.6+')
                elif per_time and min_stack_version < Version.parse("8.7.0"):
                    self.fail(f'{self.rule_str(rule)} has rule alert suppression with \
                        per time but min_stack is not 8.7+')

    @unittest.skipIf(PACKAGE_STACK_VERSION < Version.parse("8.6.0"),
                     "Test only applicable to 8.6+ stacks for rule alert suppression feature.")
    def test_query_type(self):
        """Test to ensure the query type is KQL only."""
        for rule in self.production_rules:
            if rule.contents.data.alert_suppression:
                rule_type = rule.contents.data.language
                if rule_type != 'kuery':
                    self.fail(f'{self.rule_str(rule)} has rule alert suppression with \
                        but query language is not KQL')
>>>>>>> 7e28b8fc
<|MERGE_RESOLUTION|>--- conflicted
+++ resolved
@@ -23,13 +23,8 @@
 from detection_rules.rule import (QueryRuleData, TOMLRuleContents,
                                   load_integrations_manifests, QueryValidator)
 from detection_rules.rule_loader import FILE_PATTERN
-<<<<<<< HEAD
-from detection_rules.schemas import definitions
+from detection_rules.schemas import definitions, get_stack_schemas
 from detection_rules.utils import INTEGRATION_RULE_DIR, get_path, load_etc_dump, PatchedTemplate
-=======
-from detection_rules.schemas import definitions, get_stack_schemas
-from detection_rules.utils import INTEGRATION_RULE_DIR, get_path, load_etc_dump
->>>>>>> 7e28b8fc
 from detection_rules.version_lock import default_version_lock
 from rta import get_available_tests
 
@@ -834,7 +829,6 @@
             #     self.assertIn('host.os.platform', fields, err_msg)
 
 
-<<<<<<< HEAD
 class TestNoteMarkdownPlugins(BaseRuleTest):
     """Test if a guide containing Osquery Plugin syntax contains the version note."""
 
@@ -894,7 +888,8 @@
                 results = re.search(r'(!{osquery|!{insight)', note, re.I | re.M)
                 err_msg = f'{self.rule_str(rule)} investigation guide plugin pattern detected! Use Transform'
                 self.assertIsNone(results, err_msg)
-=======
+
+
 class TestAlertSuppression(BaseRuleTest):
     """Test rule alert suppression."""
 
@@ -967,5 +962,4 @@
                 rule_type = rule.contents.data.language
                 if rule_type != 'kuery':
                     self.fail(f'{self.rule_str(rule)} has rule alert suppression with \
-                        but query language is not KQL')
->>>>>>> 7e28b8fc
+                        but query language is not KQL')