# Copyright Elasticsearch B.V. and/or licensed to Elasticsearch B.V. under one
# or more contributor license agreements. Licensed under the Elastic License;
# you may not use this file except in compliance with the Elastic License.

from typing import Dict

from .base import TomlMetadata, BaseApiSchema
from .rta_schema import validate_rta_mapping
from ..semver import Version

from .changelog import Changelog

# import all of the schema versions
from .v7_8 import ApiSchema78
from .v7_9 import ApiSchema79
from .v7_10 import ApiSchema710
from .v7_11 import ApiSchema711
from .v7_12 import ApiSchema712
from .v7_13 import ApiSchema713

__all__ = (
    "all_schemas",
<<<<<<< HEAD
    "Changelog",
=======
    "available_versions",
>>>>>>> 3d4aee26
    "downgrade",
    "CurrentSchema",
    "get_schema",
    "get_schemas",
    "validate_rta_mapping",
    "TomlMetadata",
)

all_schemas = [
    ApiSchema78,
    ApiSchema79,
    ApiSchema710,
    ApiSchema711,
    ApiSchema712,
    ApiSchema713,
]
CurrentSchema = all_schemas[-1]
available_versions = [cls.STACK_VERSION for cls in all_schemas]


def downgrade(api_contents: dict, target_version: str):
    """Downgrade a rule to a target stack version."""
    # truncate to (major, minor)
    target_version_str = target_version
    target_version = Version(target_version)[:2]
    versions = set(Version(schema_cls.STACK_VERSION) for schema_cls in all_schemas)
    role = api_contents.get("type")

    check_versioned = "version" in api_contents

    if target_version not in versions:
        raise ValueError(f"Unable to downgrade from {CurrentSchema.STACK_VERSION} to {target_version_str}")

    current_schema = None

    for target_schema in reversed(all_schemas):
        if check_versioned:
            target_schema = target_schema.versioned()

        if current_schema is not None:
            api_contents = current_schema.downgrade(target_schema, api_contents, role)

        current_schema = target_schema
        if Version(current_schema.STACK_VERSION) == target_version:
            break

    return api_contents


def get_schema(stack_version: str):
    """Get a schema by stack version."""
    for schema in all_schemas:
        if schema.STACK_VERSION == stack_version:
            return schema


def get_schemas() -> Dict[Version, BaseApiSchema]:
    """Get all schemas by stack version."""
    return {Version(s.STACK_VERSION): s for s in all_schemas}<|MERGE_RESOLUTION|>--- conflicted
+++ resolved
@@ -20,11 +20,8 @@
 
 __all__ = (
     "all_schemas",
-<<<<<<< HEAD
+    "available_versions",
     "Changelog",
-=======
-    "available_versions",
->>>>>>> 3d4aee26
     "downgrade",
     "CurrentSchema",
     "get_schema",
