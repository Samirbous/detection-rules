--- conflicted
+++ resolved
@@ -2,13 +2,9 @@
 creation_date = "2020/11/30"
 integration = ["endpoint", "windows"]
 maturity = "production"
-<<<<<<< HEAD
-=======
 updated_date = "2023/02/22"
->>>>>>> 181b56c6
 min_stack_comments = "New fields added: required_fields, related_integrations, setup"
 min_stack_version = "8.3.0"
-updated_date = "2023/02/27"
 
 [transform]
 [[transform.osquery]]
