--- conflicted
+++ resolved
@@ -11,24 +11,15 @@
 import shutil
 from collections import defaultdict, OrderedDict
 from pathlib import Path
-<<<<<<< HEAD
-from typing import List, OrderedDict as OrderedDictType
-=======
-from typing import List, Tuple
->>>>>>> 3d4aee26
+from typing import List, OrderedDict as OrderedDictType, Tuple
 
 import click
 
 from . import rule_loader
 from .misc import JS_LICENSE, cached
-<<<<<<< HEAD
-from .rule import Rule  # noqa: F401
+from .rule import Rule, downgrade_contents_from_rule  # noqa: F401
 from .schemas import Changelog, CurrentSchema
-from .utils import get_path, get_etc_path, load_etc_dump, save_etc_dump
-=======
-from .rule import Rule, downgrade_contents_from_rule  # noqa: F401
 from .utils import Ndjson, get_path, get_etc_path, load_etc_dump, save_etc_dump
->>>>>>> 3d4aee26
 
 RELEASE_DIR = get_path("releases")
 PACKAGE_FILE = get_etc_path('packages.yml')
@@ -295,22 +286,13 @@
 class Package(object):
     """Packaging object for siem rules and releases."""
 
-<<<<<<< HEAD
     def __init__(self, rules: List[Rule], name, deprecated_rules: List[Rule] = None, release=False,
                  current_versions: dict = None, min_version: int = None, max_version: int = None,
-                 update_version_lock=False, registry_data: dict = None):
+                 update_version_lock=False, registry_data: dict = None, verbose=True):
         """Initialize a package."""
         self.rules = [r.copy() for r in rules]
         self.name = name
         self.deprecated_rules = [r.copy() for r in deprecated_rules or []]
-=======
-    def __init__(self, rules, name, deprecated_rules=None, release=False, current_versions=None, min_version=None,
-                 max_version=None, update_version_lock=False, verbose=True):
-        """Initialize a package."""
-        self.rules: List[Rule] = [r.copy() for r in rules]
-        self.name = name
-        self.deprecated_rules: List[Rule] = [r.copy() for r in deprecated_rules or []]
->>>>>>> 3d4aee26
         self.release = release
         self.registry_data = registry_data or {}
 
