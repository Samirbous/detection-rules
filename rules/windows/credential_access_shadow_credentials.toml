--- conflicted
+++ resolved
@@ -4,11 +4,7 @@
 maturity = "production"
 min_stack_comments = "New fields added: required_fields, related_integrations, setup"
 min_stack_version = "8.3.0"
-<<<<<<< HEAD
 updated_date = "2023/02/22"
-=======
-updated_date = "2023/02/06"
->>>>>>> c3d8bac4
 
 [rule]
 author = ["Elastic"]
@@ -48,7 +44,7 @@
 
 ### False positive analysis
 
-- Administrators might use custom accounts on Azure AD Connect. If this is the case, make sure the account is properly secured. You can also create an exception for the account if expected activity makes too much noise in your environment. 
+- Administrators might use custom accounts on Azure AD Connect. If this is the case, make sure the account is properly secured. You can also create an exception for the account if expected activity makes too much noise in your environment.
 
 ### Response and remediation
 
