[metadata]
creation_date = "2020/08/17"
maturity = "production"
<<<<<<< HEAD
minimum_kibana_version = "7.13"
updated_date = "2021/03/03"
[[metadata.changelog]]
message = "_version_locked_"
date = "2021/03/03"
pull_request = ""
sha256 = "9c9dbc205ef2c8b42bc4e8a89996e6bae0b7071eeca10e3fb45d5e8b97b46b2d"

=======
updated_date = "2021/02/10"
>>>>>>> 3d4aee26

[rule]
author = ["Elastic"]
description = """
Identifies potential hijacking of the Microsoft Update Orchestrator Service to establish persistence with an integrity
level of SYSTEM.
"""
from = "now-9m"
index = ["winlogbeat-*", "logs-endpoint.events.*", "logs-windows.*"]
language = "eql"
license = "Elastic License"
name = "Persistence via Update Orchestrator Service Hijack"
references = ["https://github.com/irsl/CVE-2020-1313"]
risk_score = 73
rule_id = "265db8f5-fc73-4d0d-b434-6483b56372e2"
severity = "high"
tags = ["Elastic", "Host", "Windows", "Threat Detection", "Persistence"]
type = "eql"

query = '''
<<<<<<< HEAD
event.category:process and event.type:(start or process_started) and process.parent.name:svchost.exe and process.parent.args:(UsoSvc or usosvc) and not process.name:(UsoClient.exe or usoclient.exe or MusNotification.exe or musnotification.exe or MusNotificationUx.exe or musnotificationux.exe)
=======
process where event.type == "start" and
  process.parent.executable : "C:\\Windows\\System32\\svchost.exe" and
  process.parent.args : "UsoSvc" and
  not process.executable :
         (
          "C:\\Windows\\System32\\UsoClient.exe",
          "C:\\Windows\\System32\\MusNotification.exe",
          "C:\\Windows\\System32\\MusNotificationUx.exe",
          "C:\\Windows\\System32\\MusNotifyIcon.exe",
          "C:\\Windows\\System32\\WerFault.exe",
          "C:\\Windows\\System32\\WerMgr.exe"
          )
>>>>>>> 3d4aee26
'''


[[rule.threat]]
framework = "MITRE ATT&CK"
[[rule.threat.technique]]
id = "T1543"
name = "Create or Modify System Process"
reference = "https://attack.mitre.org/techniques/T1543/"
[[rule.threat.technique.subtechnique]]
id = "T1543.003"
name = "Windows Service"
reference = "https://attack.mitre.org/techniques/T1543/003/"



[rule.threat.tactic]
id = "TA0003"
name = "Persistence"
reference = "https://attack.mitre.org/tactics/TA0003/"<|MERGE_RESOLUTION|>--- conflicted
+++ resolved
@@ -1,7 +1,6 @@
 [metadata]
 creation_date = "2020/08/17"
 maturity = "production"
-<<<<<<< HEAD
 minimum_kibana_version = "7.13"
 updated_date = "2021/03/03"
 [[metadata.changelog]]
@@ -10,9 +9,6 @@
 pull_request = ""
 sha256 = "9c9dbc205ef2c8b42bc4e8a89996e6bae0b7071eeca10e3fb45d5e8b97b46b2d"
 
-=======
-updated_date = "2021/02/10"
->>>>>>> 3d4aee26
 
 [rule]
 author = ["Elastic"]
@@ -33,13 +29,7 @@
 type = "eql"
 
 query = '''
-<<<<<<< HEAD
-event.category:process and event.type:(start or process_started) and process.parent.name:svchost.exe and process.parent.args:(UsoSvc or usosvc) and not process.name:(UsoClient.exe or usoclient.exe or MusNotification.exe or musnotification.exe or MusNotificationUx.exe or musnotificationux.exe)
-=======
-process where event.type == "start" and
-  process.parent.executable : "C:\\Windows\\System32\\svchost.exe" and
-  process.parent.args : "UsoSvc" and
-  not process.executable :
+process where event.type == "start" and process.parent.executable : "C:\\Windows\\System32\\svchost.exe" and process.parent.args : "UsoSvc" and not process.executable :
          (
           "C:\\Windows\\System32\\UsoClient.exe",
           "C:\\Windows\\System32\\MusNotification.exe",
@@ -48,7 +38,6 @@
           "C:\\Windows\\System32\\WerFault.exe",
           "C:\\Windows\\System32\\WerMgr.exe"
           )
->>>>>>> 3d4aee26
 '''
 
 
