--- conflicted
+++ resolved
@@ -61,11 +61,7 @@
         markdown += "## Notes\n\n" + "\n".join(f"- {note}" for note in hunt_config.notes)
     if hunt_config.mitre:
         markdown += "\n## MITRE ATT&CK Techniques\n\n" + "\n".join(
-<<<<<<< HEAD
-            f"- [{tech}]({ATLAS_URL if tech.startswith('AML') else ATTACK_URL}/"
-=======
             f"- [{tech}]({ATLAS_URL if tech.startswith('AML') else ATTACK_URL}"
->>>>>>> c8c8c969
             f"{tech.replace('.', '/') if tech.startswith('T') else tech})\n"
             for tech in hunt_config.mitre
         )
