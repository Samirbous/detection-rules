[metadata]
creation_date = "2020/09/02"
ecs_version = ["1.6.0"]
maturity = "production"
updated_date = "2020/09/02"

[rule]
author = ["Elastic"]
description = """
Identifies WMIC whitelisting bypass techniques by alerting on suspicious execution of scripts. When WMIC loads scripting
libraries it may be indicative of a whitelist bypass.
"""
from = "now-9m"
index = ["logs-endpoint.events.*", "winlogbeat-*"]
language = "eql"
license = "Elastic License"
name = "Suspicious WMIC XSL Script Execution"
risk_score = 21
rule_id = "7f370d54-c0eb-4270-ac5a-9a6020585dc6"
severity = "medium"
tags = ["Elastic", "Windows"]
type = "eql"

query = '''
<<<<<<< HEAD
sequence by process.entity_id with maxspan=2m
[process where event.type in ("start", "process_started") and
   (process.name == "WMIC.exe" or process.pe.original_file_name == "wmic.exe") and
   (process.args:"format*:*" or process.args:"/format*:*" or process.args:"*-format*:*") and
   not process.command_line:"* /format:table *"]
=======
/* lots of wildcards in the args
   need to verify args cleanup is accurate

   replace winlog.event_data.OriginalFileName with process.pe.original_file_name once field is available in winlogbeat
*/


sequence by process.entity_id with maxspan=2m
[process where event.type in ("start", "process_started") and
   (process.name == "wmic.exe" or process.pe.original_file_name == "wmic.exe" or
      winlog.event_data.OriginalFileName == "wmic.exe") and
   wildcard(process.args, "format*:*", "/format*:*", "*-format*:*") and
   not process.args in ("/format:table", "/format:table") or wildcard(process.args, "format*:*")]
>>>>>>> fd2d3657
[library where event.type == "start" and file.name in ("jscript.dll", "vbscript.dll")]
'''


[[rule.threat]]
framework = "MITRE ATT&CK"
[[rule.threat.technique]]
id = "T1220"
name = "XSL Script Processing"
reference = "https://attack.mitre.org/techniques/T1220/"

[rule.threat.tactic]
id = "TA0005"
name = "Defense Evasion"
reference = "https://attack.mitre.org/tactics/TA0005/"<|MERGE_RESOLUTION|>--- conflicted
+++ resolved
@@ -11,7 +11,7 @@
 libraries it may be indicative of a whitelist bypass.
 """
 from = "now-9m"
-index = ["logs-endpoint.events.*", "winlogbeat-*"]
+index = ["logs-endpoint.events.*"]
 language = "eql"
 license = "Elastic License"
 name = "Suspicious WMIC XSL Script Execution"
@@ -22,27 +22,11 @@
 type = "eql"
 
 query = '''
-<<<<<<< HEAD
 sequence by process.entity_id with maxspan=2m
 [process where event.type in ("start", "process_started") and
    (process.name == "WMIC.exe" or process.pe.original_file_name == "wmic.exe") and
    (process.args:"format*:*" or process.args:"/format*:*" or process.args:"*-format*:*") and
    not process.command_line:"* /format:table *"]
-=======
-/* lots of wildcards in the args
-   need to verify args cleanup is accurate
-
-   replace winlog.event_data.OriginalFileName with process.pe.original_file_name once field is available in winlogbeat
-*/
-
-
-sequence by process.entity_id with maxspan=2m
-[process where event.type in ("start", "process_started") and
-   (process.name == "wmic.exe" or process.pe.original_file_name == "wmic.exe" or
-      winlog.event_data.OriginalFileName == "wmic.exe") and
-   wildcard(process.args, "format*:*", "/format*:*", "*-format*:*") and
-   not process.args in ("/format:table", "/format:table") or wildcard(process.args, "format*:*")]
->>>>>>> fd2d3657
 [library where event.type == "start" and file.name in ("jscript.dll", "vbscript.dll")]
 '''
 
