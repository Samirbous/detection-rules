[metadata]
creation_date = "2020/08/17"
maturity = "production"
<<<<<<< HEAD
updated_date = "2020/02/16"
=======
updated_date = "2021/02/10"
>>>>>>> 4e6ff388

[rule]
author = ["Elastic"]
description = """
Identifies potential hijacking of the Microsoft Update Orchestrator Service to establish persistence with an integrity
level of SYSTEM.
"""
from = "now-9m"
index = ["winlogbeat-*", "logs-endpoint.events.*", "logs-windows.*"]
language = "eql"
license = "Elastic License"
name = "Persistence via Update Orchestrator Service Hijack"
references = ["https://github.com/irsl/CVE-2020-1313"]
risk_score = 73
rule_id = "265db8f5-fc73-4d0d-b434-6483b56372e2"
severity = "high"
tags = ["Elastic", "Host", "Windows", "Threat Detection", "Persistence"]
<<<<<<< HEAD
timestamp_override = "event.ingested"
type = "query"
=======
type = "eql"
>>>>>>> 4e6ff388

query = '''
process where event.type == "start" and
  process.parent.executable : "C:\\Windows\\System32\\svchost.exe" and
  process.parent.args : "UsoSvc" and
  not process.executable :
         (
          "C:\\Windows\\System32\\UsoClient.exe",
          "C:\\Windows\\System32\\MusNotification.exe",
          "C:\\Windows\\System32\\MusNotificationUx.exe",
          "C:\\Windows\\System32\\MusNotifyIcon.exe",
          "C:\\Windows\\System32\\WerFault.exe",
          "C:\\Windows\\System32\\WerMgr.exe"
          )
'''


[[rule.threat]]
framework = "MITRE ATT&CK"
[[rule.threat.technique]]
id = "T1543"
name = "Create or Modify System Process"
reference = "https://attack.mitre.org/techniques/T1543/"
[[rule.threat.technique.subtechnique]]
id = "T1543.003"
name = "Windows Service"
reference = "https://attack.mitre.org/techniques/T1543/003/"



[rule.threat.tactic]
id = "TA0003"
name = "Persistence"
reference = "https://attack.mitre.org/tactics/TA0003/"<|MERGE_RESOLUTION|>--- conflicted
+++ resolved
@@ -1,11 +1,7 @@
 [metadata]
 creation_date = "2020/08/17"
 maturity = "production"
-<<<<<<< HEAD
 updated_date = "2020/02/16"
-=======
-updated_date = "2021/02/10"
->>>>>>> 4e6ff388
 
 [rule]
 author = ["Elastic"]
@@ -23,12 +19,8 @@
 rule_id = "265db8f5-fc73-4d0d-b434-6483b56372e2"
 severity = "high"
 tags = ["Elastic", "Host", "Windows", "Threat Detection", "Persistence"]
-<<<<<<< HEAD
 timestamp_override = "event.ingested"
-type = "query"
-=======
 type = "eql"
->>>>>>> 4e6ff388
 
 query = '''
 process where event.type == "start" and
