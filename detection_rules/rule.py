--- conflicted
+++ resolved
@@ -7,12 +7,9 @@
 import hashlib
 import json
 import os
-<<<<<<< HEAD
 import time
-=======
 from pathlib import Path
 from uuid import uuid4
->>>>>>> 3d4aee26
 
 import click
 import kql
@@ -21,12 +18,8 @@
 from . import ecs, beats
 from .attack import tactics, build_threat_map_entry, matrix
 from .rule_formatter import nested_normalize, toml_write
-<<<<<<< HEAD
-from .schemas import TomlMetadata, all_schemas, get_schemas
+from .schemas import TomlMetadata, downgrade, all_schemas, get_schemas
 from .semver import Version
-=======
-from .schemas import CurrentSchema, TomlMetadata, downgrade
->>>>>>> 3d4aee26
 from .utils import get_path, clear_caches, cached
 
 
